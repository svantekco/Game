from __future__ import annotations

import sys
from typing import TYPE_CHECKING

from .constants import Color, TileType, STATUS_PANEL_Y, Mood, ZoneType

if TYPE_CHECKING:  # pragma: no cover - imports for type hints only
    from .map import GameMap
    from .camera import Camera
    from .game import Villager

try:
    from blessed import Terminal

    _HAS_BLESSED = True
except Exception:  # pragma: no cover - fallback if blessed is missing
    import curses

    _HAS_BLESSED = False

if TYPE_CHECKING:  # pragma: no cover - import types for checking only
    from .game import Villager, Camera
    from .map import GameMap


class Renderer:
    """Basic terminal renderer using blessed with a curses fallback."""

    COLOR_ATTRS = {
        Color.GRASS: "green",
        Color.TREE: "yellow",
        Color.ROCK: "white",
        Color.WATER: "blue",
        Color.PATH: "cyan",
        Color.BUILDING: "magenta",
        Color.UI: "white",
        Color.HOUSING_ZONE: "green",
        Color.WORK_ZONE: "yellow",
        Color.MARKET_ZONE: "blue",
    }

    def __init__(self) -> None:
        if _HAS_BLESSED:
            self.term = Terminal()
            self.use_curses = False
        else:
            self.term = curses.initscr()
            self.use_curses = True

        # Track previously rendered frame so we can update only changed
        # positions. Each element mirrors the glyph/color grid passed to
        # ``draw_grid``.
        self._last_glyphs: list[list[str]] | None = None
        self._last_colors: list[list[Color | None]] | None = None
        self._last_size: tuple[int, int] = (0, 0)

    def clear(self) -> None:
        if self.use_curses:
            self.term.clear()
            self.term.refresh()
        else:
            sys.stdout.write(self.term.clear())
            sys.stdout.flush()
        # Reset diff tracking since the screen is now blank
        self._last_glyphs = None
        self._last_colors = None

    def draw_grid(
        self, glyphs: list[list[str]], colors: list[list[Color | None]] | None = None
    ) -> None:
        if colors is None:
            colors = [[None for _ in row] for row in glyphs]

        height = len(glyphs)
        width = len(glyphs[0]) if height else 0

        size = (width, height)
        full_redraw = size != self._last_size or self._last_glyphs is None
        if full_redraw:
            # If the grid size changed (e.g., zoom level), clear the screen and
            # redraw everything.
            self.clear()
            self._last_size = size

        if self.use_curses:
            for y, row in enumerate(glyphs):
                for x, ch in enumerate(row):
                    if (
                        full_redraw
                        or self._last_glyphs[y][x] != ch
                        or self._last_colors[y][x] != colors[y][x]
                    ):
                        self.term.addstr(y, x, ch)
            self.term.refresh()
        else:
            out: list[str] = []
            for y, row in enumerate(glyphs):
                for x, ch in enumerate(row):
                    if (
                        full_redraw
                        or self._last_glyphs[y][x] != ch
                        or self._last_colors[y][x] != colors[y][x]
                    ):
                        color = colors[y][x]
                        move = self.term.move_xy(x, y)
                        if color:
                            attr = self.COLOR_ATTRS.get(color)
                            if attr and hasattr(self.term, attr):
                                out.append(move + getattr(self.term, attr)(ch))
                            else:
                                out.append(move + ch)
                        else:
                            out.append(move + ch)
            sys.stdout.write("".join(out))
            sys.stdout.flush()

        # Store frame for diffing next draw
        self._last_glyphs = [row.copy() for row in glyphs]
        self._last_colors = [row.copy() for row in colors]

    # ------------------------------------------------------------------
    def _tile_to_render(
        self, tile: TileType, detailed: bool, zone: ZoneType | None = None
    ) -> tuple[str, Color]:
        """Return a glyph and color for the given tile type and zone."""
        if detailed:
            if tile is TileType.GRASS:
                color = Color.GRASS
                if zone is ZoneType.HOUSING:
                    color = Color.HOUSING_ZONE
                elif zone is ZoneType.WORK:
                    color = Color.WORK_ZONE
                elif zone is ZoneType.MARKET:
                    color = Color.MARKET_ZONE
                return ".", color
            if tile is TileType.TREE:
                return "t", Color.TREE
            if tile is TileType.ROCK:
                return "^", Color.ROCK
            return "~", Color.WATER
        else:
            if tile is TileType.GRASS:
                color = Color.GRASS
                if zone is ZoneType.HOUSING:
                    color = Color.HOUSING_ZONE
                elif zone is ZoneType.WORK:
                    color = Color.WORK_ZONE
                elif zone is ZoneType.MARKET:
                    color = Color.MARKET_ZONE
                return "G", color
            if tile is TileType.TREE:
                return "T", Color.TREE
            if tile is TileType.ROCK:
                return "R", Color.ROCK
            return "W", Color.WATER

    def render_game(
        self,
        gmap: "GameMap",
        camera: "Camera",
        villagers: list["Villager"],
        buildings: list[object] | None = None,
        detailed: bool = False,
        *,
        is_night: bool = False,
    ) -> None:
        """Render the visible portion of the map with villagers and buildings."""

        if buildings is None:
            buildings = []
        glyph_grid: list[list[str]] = []
        color_grid: list[list[Color]] = []

        for ty in range(camera.visible_tiles_y):
            glyph_row: list[str] = []
            color_row: list[Color] = []
            for tx in range(camera.visible_tiles_x):
                wx = camera.x + tx
                wy = camera.y + ty
                tile = gmap.get_tile(wx, wy)
<<<<<<< HEAD
                glyph, color = self._tile_to_render(tile.type, detailed, tile.zone)
=======
                glyph, color = self._tile_to_render(tile.type, detailed)
                if is_night:
                    glyph = glyph.lower()
>>>>>>> 150f764a
                glyph_row.extend([glyph] * camera.zoom)
                color_row.extend([color] * camera.zoom)
            for _ in range(camera.zoom):
                glyph_grid.append(glyph_row.copy())
                color_grid.append(color_row.copy())

        # Overlay buildings
        for b in buildings:
            render_fn = getattr(b, "glyph_for_progress", None)
            for bx, by in getattr(
                b, "cells", lambda: [(b.position[0], b.position[1])]
            )():
                sx, sy = camera.world_to_screen(bx, by)
                if 0 <= sy < len(glyph_grid) and 0 <= sx < len(glyph_grid[0]):
                    if callable(render_fn):
                        glyph, color = render_fn()
                    else:
                        glyph, color = b.blueprint.glyph, b.blueprint.color

                    if b.blueprint.name == "Road" and getattr(b, "complete", False):
                        n = any(
                            nb.position == (bx, by - 1)
                            and nb.blueprint.name == "Road"
                            and nb.complete
                            for nb in buildings
                        )
                        s = any(
                            nb.position == (bx, by + 1)
                            and nb.blueprint.name == "Road"
                            and nb.complete
                            for nb in buildings
                        )
                        w = any(
                            nb.position == (bx - 1, by)
                            and nb.blueprint.name == "Road"
                            and nb.complete
                            for nb in buildings
                        )
                        e = any(
                            nb.position == (bx + 1, by)
                            and nb.blueprint.name == "Road"
                            and nb.complete
                            for nb in buildings
                        )
                        if (n or s) and not (w or e):
                            glyph = "|"
                        elif (w or e) and not (n or s):
                            glyph = "-"
                        else:
                            glyph = "+"

                    glyph_grid[sy][sx] = glyph
                    color_grid[sy][sx] = color

        # Overlay villager paths first so the villager glyphs appear on top
        for vill in villagers:
            path = getattr(vill, "target_path", [])
            for px, py in path[:-1]:
                sx, sy = camera.world_to_screen(px, py)
                if 0 <= sy < len(glyph_grid) and 0 <= sx < len(glyph_grid[0]):
                    glyph_grid[sy][sx] = "\xb7"  # middle dot character
                    color_grid[sy][sx] = Color.PATH

        # Overlay villagers
        for vill in villagers:
            sx, sy = camera.world_to_screen(vill.x, vill.y)
            if 0 <= sy < len(glyph_grid) and 0 <= sx < len(glyph_grid[0]):
                glyph_grid[sy][sx] = "z" if getattr(vill, "asleep", False) else "@"
                color_grid[sy][sx] = Color.UI
                mood_char = {
                    Mood.HAPPY: "^",
                    Mood.NEUTRAL: "~",
                    Mood.SAD: "v",
                }.get(vill.mood, "~")
                if sx + 1 < len(glyph_grid[0]):
                    glyph_grid[sy][sx + 1] = mood_char
                    color_grid[sy][sx + 1] = Color.UI

        self.draw_grid(glyph_grid, color_grid)

    def render_status(self, text: str) -> None:
        """Render a status line at the bottom of the screen."""
        if self.use_curses:
            height, width = self.term.getmaxyx()
        else:
            width = self.term.width

        line = text.ljust(width)

        if self.use_curses:
            self.term.addstr(STATUS_PANEL_Y, 0, line[:width])
            self.term.refresh()
        else:
            sys.stdout.write(self.term.move_xy(0, STATUS_PANEL_Y) + line)
            sys.stdout.flush()

    def render_help(self, lines: list[str], start_y: int = 0) -> None:
        """Render help text starting at ``start_y``."""
        if self.use_curses:
            _, width = self.term.getmaxyx()
        else:
            width = self.term.width

        for idx, line in enumerate(lines):
            y = start_y + idx
            line = line.ljust(width)
            if self.use_curses:
                self.term.addstr(y, 0, line[:width])
            else:
                sys.stdout.write(self.term.move_xy(0, y) + line)
        if self.use_curses:
            self.term.refresh()
        else:
            sys.stdout.flush()

    def render_overlay(self, lines: list[str], start_y: int = 0) -> None:
        """Render generic overlay lines starting at ``start_y``."""
        if self.use_curses:
            _, width = self.term.getmaxyx()
        else:
            width = self.term.width

        for idx, line in enumerate(lines):
            y = start_y + idx
            line = line.ljust(width)
            if self.use_curses:
                self.term.addstr(y, 0, line[:width])
            else:
                sys.stdout.write(self.term.move_xy(0, y) + line)
        if self.use_curses:
            self.term.refresh()
        else:
            sys.stdout.flush()<|MERGE_RESOLUTION|>--- conflicted
+++ resolved
@@ -179,13 +179,10 @@
                 wx = camera.x + tx
                 wy = camera.y + ty
                 tile = gmap.get_tile(wx, wy)
-<<<<<<< HEAD
                 glyph, color = self._tile_to_render(tile.type, detailed, tile.zone)
-=======
-                glyph, color = self._tile_to_render(tile.type, detailed)
                 if is_night:
                     glyph = glyph.lower()
->>>>>>> 150f764a
+                    
                 glyph_row.extend([glyph] * camera.zoom)
                 color_row.extend([color] * camera.zoom)
             for _ in range(camera.zoom):
