from __future__ import annotations

import sys
import time
import logging
from typing import TYPE_CHECKING

from .constants import Color, TileType, STATUS_PANEL_Y, Mood, UI_COLOR_RGB
from .filters import apply_lighting, day_night_filter, zone_filter

logger = logging.getLogger(__name__)

if TYPE_CHECKING:  # pragma: no cover - imports for type hints only
    from .map import GameMap
    from .camera import Camera
    from .game import Villager

try:
    from blessed import Terminal

    _HAS_BLESSED = True
except Exception:  # pragma: no cover - fallback if blessed is missing
    _HAS_BLESSED = False


class DummyTerminal:
    """Minimal stand-in for :class:`blessed.Terminal` used in tests."""

    def __init__(self) -> None:
        self.width = 80
        self.height = 24

    def clear(self) -> str:  # pragma: no cover - simple passthrough
        return ""

    def move_xy(self, x: int, y: int) -> str:  # pragma: no cover - simple pass
        return ""

    def color_rgb(self, r: int, g: int, b: int) -> str:  # pragma: no cover
        return ""

    def __getattr__(self, attr: str):  # pragma: no cover - color helpers
        def _noop(text: str | None = "") -> str:
            return text or ""

        return _noop


if TYPE_CHECKING:  # pragma: no cover - import types for checking only
    from .game import Villager, Camera
    from .map import GameMap


class Renderer:
    """Basic terminal renderer using blessed with a curses fallback."""

    UI_RGB = UI_COLOR_RGB
    COLOR_ATTRS = {
        Color.GRASS: "green",
        Color.TREE: "yellow",
        Color.ROCK: "white",
        Color.WATER: "blue",
        Color.PATH: "cyan",
        Color.BUILDING: "magenta",
        # UI colour is handled separately to avoid lighting effects.
        # Zone overlays use a bold variant of the base tile colour so
        # the underlying terrain remains recognisable while still
        # highlighting the designated zone.
        Color.HOUSING_ZONE: "bold_green",
        Color.WORK_ZONE: "bold_yellow",
        Color.MARKET_ZONE: "bold_blue",
    }

    def __init__(self) -> None:
        if _HAS_BLESSED:
            self.term = Terminal()
            self.use_curses = False
        else:
<<<<<<< HEAD
            class DummyTerm:
                def move_xy(self, x: int, y: int) -> str:
                    return f"\x1b[{y};{x}H"

                def clear(self) -> str:
                    return "\x1b[2J"

                def color_rgb(self, r: int, g: int, b: int) -> str:
                    return ""

            self.term = DummyTerm()
            # Use the stdout rendering path so tests behave like the blessed
            # implementation.
=======
            # Use a simple fallback that mimics the blessed API
            self.term = DummyTerminal()
>>>>>>> 10636650
            self.use_curses = False

        # Track previously rendered frame so we can update only changed
        # positions. Each element mirrors the glyph/color grid passed to
        # ``draw_grid``.
        self._last_glyphs: list[list[str]] | None = None
        self._last_colors: list[list[object | None]] | None = None
        self._last_size: tuple[int, int] = (0, 0)

    def clear(self) -> None:
        if self.use_curses:
            self.term.clear()
            self.term.refresh()
        else:
            sys.stdout.write(self.term.clear())
            sys.stdout.flush()
        # Reset diff tracking since the screen is now blank
        self._last_glyphs = None
        self._last_colors = None

    def draw_grid(
        self, glyphs: list[list[str]], colors: list[list[object | None]] | None = None
    ) -> None:
        if colors is None:
            colors = [[None for _ in row] for row in glyphs]

        height = len(glyphs)
        width = len(glyphs[0]) if height else 0

        size = (width, height)
        full_redraw = size != self._last_size or self._last_glyphs is None
        if full_redraw:
            # If the grid size changed (e.g., zoom level), clear the screen and
            # redraw everything.
            self.clear()
            self._last_size = size

        if self.use_curses:
            for y, row in enumerate(glyphs):
                for x, ch in enumerate(row):
                    if (
                        full_redraw
                        or self._last_glyphs[y][x] != ch
                        or self._last_colors[y][x] != colors[y][x]
                    ):
                        self.term.addstr(y, x, ch)
            self.term.refresh()
        else:

            def apply_color(text: str, color: object | None) -> str:
                if color is None:
                    return text
                if isinstance(color, tuple):
                    if hasattr(self.term, "color_rgb"):
                        return self.term.color_rgb(*color) + text
                    return text
                if color is Color.UI:
                    if hasattr(self.term, "color_rgb"):
                        return self.term.color_rgb(*self.UI_RGB) + text
                    return text
                attr = self.COLOR_ATTRS.get(color)
                if attr and hasattr(self.term, attr):
                    return getattr(self.term, attr)(text)
                return text

            out: list[str] = []
            for y, row in enumerate(glyphs):
                color_row = colors[y]
                if not full_redraw and self._last_glyphs is not None:
                    if (
                        row == self._last_glyphs[y]
                        and color_row == self._last_colors[y]
                    ):
                        continue

                segments: list[str] = []
                start = 0
                current_color = color_row[0]
                for x, color in enumerate(color_row):
                    if color != current_color:
                        segment = "".join(row[start:x])
                        segments.append(apply_color(segment, current_color))
                        start = x
                        current_color = color
                segment = "".join(row[start:])
                segments.append(apply_color(segment, current_color))
                out.append(self.term.move_xy(0, y) + "".join(segments))

            sys.stdout.write("".join(out))
            sys.stdout.flush()

        # Store frame for diffing next draw
        self._last_glyphs = [row.copy() for row in glyphs]
        self._last_colors = [row.copy() for row in colors]

    # ------------------------------------------------------------------
    def _tile_to_render(self, tile: TileType, detailed: bool) -> str:
        """Return a glyph for the given tile type."""
        if detailed:
            if tile is TileType.GRASS:
                glyph = "."
            elif tile is TileType.TREE:
                glyph = "t"
            elif tile is TileType.ROCK:
                glyph = "^"
            else:
                glyph = "~"
        else:
            if tile is TileType.GRASS:
                glyph = "."
            elif tile is TileType.TREE:
                glyph = "T"
            elif tile is TileType.ROCK:
                glyph = "R"
            else:
                glyph = "W"

        return glyph

    def render_game(
        self,
        gmap: "GameMap",
        camera: "Camera",
        villagers: list["Villager"],
        buildings: list[object] | None = None,
        detailed: bool = False,
        *,
        is_night: bool = False,
        day_fraction: float = 0.0,
        filters: list | None = None,
        reserved: set[tuple[int, int]] | None = None,
    ) -> None:
        """Render the visible portion of the map with villagers and buildings."""

        if buildings is None:
            buildings = []
        if filters is None:
            filters = [zone_filter, day_night_filter]
        if reserved is None:
            reserved = set()

        start_total = time.perf_counter()
        lighting_time = 0.0
        base_time = 0.0
        building_time = 0.0
        path_time = 0.0
        villager_time = 0.0
        draw_time = 0.0

        glyph_grid: list[list[str]] = []
        color_grid: list[list[object]] = []

        t0 = time.perf_counter()
        for ty in range(camera.visible_tiles_y):
            glyph_row: list[str] = []
            color_row: list[object] = []
            for tx in range(camera.visible_tiles_x):
                wx = camera.x + tx
                wy = camera.y + ty
                tile = gmap.get_tile(wx, wy)
                glyph = self._tile_to_render(tile.type, detailed)
                t0 = time.perf_counter()
                color = apply_lighting(tile, day_fraction, filters)
                if (wx, wy) in reserved:
                    color = tuple(min(255, int(c * 1.3)) for c in color)
                lighting_time += time.perf_counter() - t0
                if is_night:
                    glyph = glyph.lower()

                glyph_row.extend([glyph] * camera.zoom)
                color_row.extend([color] * camera.zoom)
            for _ in range(camera.zoom):
                glyph_grid.append(glyph_row.copy())
                color_grid.append(color_row.copy())
        base_time = time.perf_counter() - t0

        t0 = time.perf_counter()
        # Overlay buildings
        for b in buildings:
            render_fn = getattr(b, "glyph_for_progress", None)
            for bx, by in getattr(
                b, "cells", lambda: [(b.position[0], b.position[1])]
            )():
                sx, sy = camera.world_to_screen(bx, by)
                if 0 <= sy < len(glyph_grid) and 0 <= sx < len(glyph_grid[0]):
                    if callable(render_fn):
                        glyph, color = render_fn()
                    else:
                        glyph, color = b.blueprint.glyph, b.blueprint.color

                    if b.blueprint.name == "Road" and getattr(b, "complete", False):
                        n = any(
                            nb.position == (bx, by - 1)
                            and nb.blueprint.name == "Road"
                            and nb.complete
                            for nb in buildings
                        )
                        s = any(
                            nb.position == (bx, by + 1)
                            and nb.blueprint.name == "Road"
                            and nb.complete
                            for nb in buildings
                        )
                        w = any(
                            nb.position == (bx - 1, by)
                            and nb.blueprint.name == "Road"
                            and nb.complete
                            for nb in buildings
                        )
                        e = any(
                            nb.position == (bx + 1, by)
                            and nb.blueprint.name == "Road"
                            and nb.complete
                            for nb in buildings
                        )
                        if (n or s) and not (w or e):
                            glyph = "|"
                        elif (w or e) and not (n or s):
                            glyph = "-"
                        else:
                            glyph = "+"

                    glyph_grid[sy][sx] = glyph
                    color_grid[sy][sx] = color
        building_time = time.perf_counter() - t0

        t0 = time.perf_counter()
        # Overlay villager paths first so the villager glyphs appear on top
        for vill in villagers:
            path = getattr(vill, "target_path", [])
            for px, py in path[:-1]:
                sx, sy = camera.world_to_screen(px, py)
                if 0 <= sy < len(glyph_grid) and 0 <= sx < len(glyph_grid[0]):
                    glyph_grid[sy][sx] = "\xb7"  # middle dot character
                    color_grid[sy][sx] = Color.PATH
        path_time = time.perf_counter() - t0

        t0 = time.perf_counter()
        # Overlay villagers
        for vill in villagers:
            sx, sy = camera.world_to_screen(vill.x, vill.y)
            if 0 <= sy < len(glyph_grid) and 0 <= sx < len(glyph_grid[0]):
                glyph_grid[sy][sx] = "z" if getattr(vill, "asleep", False) else "@"
                color_grid[sy][sx] = Color.UI
                mood_char = {
                    Mood.HAPPY: "^",
                    Mood.NEUTRAL: "~",
                    Mood.SAD: "v",
                }.get(vill.mood, "~")
                if sx + 1 < len(glyph_grid[0]):
                    glyph_grid[sy][sx + 1] = mood_char
                    color_grid[sy][sx + 1] = Color.UI
        villager_time = time.perf_counter() - t0

        t0 = time.perf_counter()
        self.draw_grid(glyph_grid, color_grid)
        draw_time = time.perf_counter() - t0

        total_time = (time.perf_counter() - start_total) * 1000
        logger.debug(
            "render_game took %.2f ms (tiles %.2f ms, buildings %.2f ms, paths %.2f ms,"
            " villagers %.2f ms, draw %.2f ms, lighting %.2f ms)",
            total_time,
            base_time * 1000,
            building_time * 1000,
            path_time * 1000,
            villager_time * 1000,
            draw_time * 1000,
            lighting_time * 1000,
        )

    def render_status(self, text: str) -> None:
        """Render a status line at the bottom of the screen."""
        if self.use_curses:
            height, width = self.term.getmaxyx()
        else:
            width = self.term.width

        line = text.ljust(width)

        if self.use_curses:
            self.term.addstr(STATUS_PANEL_Y, 0, line[:width])
            self.term.refresh()
        else:
            prefix = (
                self.term.color_rgb(*self.UI_RGB)
                if hasattr(self.term, "color_rgb")
                else ""
            )
            sys.stdout.write(self.term.move_xy(0, STATUS_PANEL_Y) + prefix + line)
            sys.stdout.flush()

    def render_help(self, lines: list[str], start_y: int = 0) -> None:
        """Render help text starting at ``start_y``."""
        if self.use_curses:
            _, width = self.term.getmaxyx()
        else:
            width = self.term.width

        for idx, line in enumerate(lines):
            y = start_y + idx
            line = line.ljust(width)
            if self.use_curses:
                self.term.addstr(y, 0, line[:width])
            else:
                prefix = (
                    self.term.color_rgb(*self.UI_RGB)
                    if hasattr(self.term, "color_rgb")
                    else ""
                )
                sys.stdout.write(self.term.move_xy(0, y) + prefix + line)
        if self.use_curses:
            self.term.refresh()
        else:
            sys.stdout.flush()

    def render_overlay(self, lines: list[str], start_y: int = 0) -> None:
        """Render generic overlay lines starting at ``start_y``."""
        if self.use_curses:
            _, width = self.term.getmaxyx()
        else:
            width = self.term.width

        for idx, line in enumerate(lines):
            y = start_y + idx
            line = line.ljust(width)
            if self.use_curses:
                self.term.addstr(y, 0, line[:width])
            else:
                prefix = (
                    self.term.color_rgb(*self.UI_RGB)
                    if hasattr(self.term, "color_rgb")
                    else ""
                )
                sys.stdout.write(self.term.move_xy(0, y) + prefix + line)
        if self.use_curses:
            self.term.refresh()
        else:
            sys.stdout.flush()<|MERGE_RESOLUTION|>--- conflicted
+++ resolved
@@ -76,24 +76,8 @@
             self.term = Terminal()
             self.use_curses = False
         else:
-<<<<<<< HEAD
-            class DummyTerm:
-                def move_xy(self, x: int, y: int) -> str:
-                    return f"\x1b[{y};{x}H"
-
-                def clear(self) -> str:
-                    return "\x1b[2J"
-
-                def color_rgb(self, r: int, g: int, b: int) -> str:
-                    return ""
-
-            self.term = DummyTerm()
-            # Use the stdout rendering path so tests behave like the blessed
-            # implementation.
-=======
             # Use a simple fallback that mimics the blessed API
             self.term = DummyTerminal()
->>>>>>> 10636650
             self.use_curses = False
 
         # Track previously rendered frame so we can update only changed
