# Game loop and state management
from __future__ import annotations

import time
from collections import defaultdict
from dataclasses import dataclass, field
from typing import Dict, List, Tuple, Optional

from .constants import (
    TileType,
    ZOOM_LEVELS,
    TICK_RATE,
    UI_REFRESH_INTERVAL,
    MAX_STORAGE,
    SEARCH_LIMIT,
    STATUS_PANEL_Y,
<<<<<<< HEAD
    Personality,
    Mood,
    ZoneType,
=======
>>>>>>> 150f764a
)

from .pathfinding import (
    find_nearest_resource,
    find_path,
    find_path_to_building_adjacent,
)

<<<<<<< HEAD
from .map import GameMap, Zone
=======
from .building import BuildingBlueprint, Building
from .map import GameMap
>>>>>>> 150f764a
from .renderer import Renderer
from .camera import Camera
from .villager import Villager


@dataclass
class Villager:
    """Simple villager entity."""

    id: int
    position: Tuple[int, int]
    state: str = "idle"
    inventory: Dict[str, int] = field(default_factory=lambda: {"wood": 0, "stone": 0})
    carrying_capacity: int = CARRY_CAPACITY
    target_path: List[Tuple[int, int]] = field(default_factory=list)
    target_resource: Optional[Tuple[int, int]] = None
    resource_type: Optional[TileType] = None
    target_building: Optional[Building] = None
    target_storage: Optional[Tuple[int, int]] = None
    cooldown: int = 0
    personality: Personality = field(
        default_factory=lambda: random.choice(list(Personality))
    )
    mood: Mood = Mood.NEUTRAL

    # ---------------------------------------------------------------
    def is_full(self) -> bool:
        return sum(self.inventory.values()) >= self.carrying_capacity

    def _apply_tool_bonus(self, game: "Game", delay: int) -> int:
        """Reduce ``delay`` if near a completed Blacksmith."""
        for b in game.buildings:
            if b.blueprint.name == "Blacksmith" and b.complete:
                bx, by = b.position
                if abs(bx - self.position[0]) <= 5 and abs(by - self.position[1]) <= 5:
                    return max(1, delay // 2)
        return delay

    def _personality_delay_factor(self) -> float:
        if self.personality is Personality.LAZY:
            return 1.2
        if self.personality is Personality.INDUSTRIOUS:
            return 0.8
        return 1.0

    def _mood_delay_factor(self) -> float:
        if self.mood is Mood.HAPPY:
            return 0.9
        if self.mood is Mood.SAD:
            return 1.1
        return 1.0

    def _action_delay(self, game: "Game", base_delay: int) -> int:
        delay = self._apply_tool_bonus(game, base_delay)
        delay = int(
            delay * self._personality_delay_factor() * self._mood_delay_factor()
        )
        return max(1, delay)

    def adjust_mood(self, delta: int) -> None:
        levels = [Mood.SAD, Mood.NEUTRAL, Mood.HAPPY]
        idx = levels.index(self.mood)
        idx = max(0, min(len(levels) - 1, idx + delta))
        self.mood = levels[idx]

    def _move_step(self, game: "Game") -> bool:
        """Move one step along the current path and apply terrain slowdown."""
        if not self.target_path:
            return False
        self.position = self.target_path.pop(0)
        game.record_tile_usage(self.position)
        tile = game.map.get_tile(*self.position)
        delay = VILLAGER_ACTION_DELAY
        if tile.type is TileType.TREE:
            delay *= 2
        elif tile.type is TileType.ROCK:
            delay *= 3
        # Roads override terrain slowdown
        for b in game.buildings:
            if (
                b.position == self.position
                and b.blueprint.name == "Road"
                and b.complete
            ):
                delay = max(1, delay // 2)
                break
        self.cooldown = self._action_delay(game, delay)
        return True

    def _adjacent_to_building(self, building: Building) -> bool:
        for bx, by in building.cells():
            if abs(self.position[0] - bx) + abs(self.position[1] - by) == 1:
                return True
        return False

    def thought(self, game: "Game") -> str:
        """Return a short description of the villager's current intention."""
        if self.cooldown > 0:
            return "Waiting..."
        if self.state == "idle":
            return "Idle"
        if self.state == "gather":
            if self.target_resource:
                if self.position == self.target_resource:
                    return f"Gathering {self.resource_type.name.lower()}"
                if self.target_path:
                    return f"Heading to {self.resource_type.name.lower()} at {self.target_resource}"
                return "Stuck: no path to resource"
            return "Searching for resource"
        if self.state == "deliver":
            if self.position in game.storage_positions:
                return "Delivering"
            if self.target_path:
                return f"Returning to storage at {self.target_storage}"
            return "Stuck: no path to storage"
        if self.state == "build":
            if self.target_building:
                if self._adjacent_to_building(self.target_building):
                    return f"Building {self.target_building.blueprint.name}"
                if self.target_path:
                    return f"Heading to build {self.target_building.blueprint.name}"
                return "Stuck: no path to site"
            return "Searching for build"
        return self.state

    def update(self, game: "Game") -> None:
        """Finite state machine handling villager behaviour."""
        if self.personality is Personality.SOCIAL:
            if any(
                v is not self and abs(v.x - self.x) <= 1 and abs(v.y - self.y) <= 1
                for v in game.entities
            ):
                self.adjust_mood(1)

        if self.cooldown > 0:
            self.cooldown -= 1
            return
        if self.state == "idle":
            job = game.dispatch_job()
            if not job:
                self.adjust_mood(-1)
                return
            if job.type == "gather":
                resource_type = (
                    job.payload if isinstance(job.payload, TileType) else TileType.TREE
                )
                pos, path = find_nearest_resource(
                    self.position,
                    resource_type,
                    game.map,
                    game.buildings,
                    search_limit=game.get_search_limit(),
                )
                if pos is None:
                    return
                self.resource_type = resource_type
                self.target_resource = pos
                self.target_path = path[1:]
                self.state = "gather"
                return
            if job.type == "build":
                self.target_building = job.payload
                path = find_path_to_building_adjacent(
                    self.position,
                    self.target_building,
                    game.map,
                    game.buildings,
                )
                self.target_path = path[1:]
                self.state = "build"
                return

        if self.state == "gather":
            if self._move_step(game):
                return
            if self.target_resource and self.position == self.target_resource:
                tile = game.map.get_tile(*self.position)
                rate = 1
                for b in game.buildings:
                    if b.blueprint.name == "Quarry" and b.complete:
                        bx, by = b.position
                        if (
                            abs(bx - self.position[0]) <= 5
                            and abs(by - self.position[1]) <= 5
                        ):
                            rate = 2
                            break
                gained = tile.extract(rate)
                if self.resource_type is TileType.ROCK:
                    self.inventory["stone"] += gained
                else:
                    self.inventory["wood"] += gained
                self.adjust_mood(1)
                self.cooldown = self._action_delay(game, VILLAGER_ACTION_DELAY)
                if self.is_full() or tile.resource_amount == 0:
                    self.state = "deliver"
                    self.target_path = []
            return

        if self.state == "deliver":
            if not self.target_path:
                self.target_storage = game.nearest_storage(self.position)
                path = find_path(
                    self.position,
                    self.target_storage,
                    game.map,
                    game.buildings,
                )
                self.target_path = path[1:]
            if self._move_step(game):
                return
            if self.position in game.storage_positions:
                for res in ("wood", "stone"):
                    if self.inventory.get(res, 0) > 0:
                        game.adjust_storage(res, self.inventory.get(res, 0))
                        self.inventory[res] = 0
                self.adjust_mood(1)
                self.cooldown = self._action_delay(game, VILLAGER_ACTION_DELAY)
                self.state = "idle"

        if self.state == "build":
            if not self.target_building:
                self.state = "idle"
                return
            if not self._adjacent_to_building(self.target_building):
                if self._move_step(game):
                    return
                if not self.target_path:
                    path = find_path_to_building_adjacent(
                        self.position,
                        self.target_building,
                        game.map,
                        game.buildings,
                    )
                    self.target_path = path[1:]
                return
            # Adjacent to building: work on it
            self.target_building.progress += 1
            self.adjust_mood(1)
            self.cooldown = self._action_delay(game, VILLAGER_ACTION_DELAY)
            if self.target_building.complete:
                self.target_building.passable = False
                if self.target_building in game.build_queue:
                    game.build_queue.remove(self.target_building)
                if self.target_building.blueprint.name == "House":
                    game.schedule_spawn(self.target_building.position)
                self.state = "idle"

    @property
    def x(self) -> int:
        return self.position[0]

    @property
    def y(self) -> int:
        return self.position[1]


@dataclass
class Job:
    """Simple job descriptor used by the dispatcher."""

    type: str  # "gather" or "build"
    payload: object | None = None


class Game:
    """Owns game state and runs the main loop."""

    def __init__(self, seed: int | None = None) -> None:
        self.map = GameMap(seed=seed)
        self.entities: List[Villager] = []
        self.buildings: List[Building] = []
        self.build_queue: List[Building] = []
        self.jobs: List[Job] = []
        self.wood_threshold = 60
        self.stone_threshold = 40
        self.house_threshold = 50
        self.next_entity_id = 2
        self.pending_spawns: List[Tuple[int, Tuple[int, int]]] = []

        # Predefined blueprints
        # Blueprints are now loaded dynamically from ``src.blueprints`` so that
        # adding a new building only requires creating a new module.
        from .blueprints import BLUEPRINTS

        self.blueprints: Dict[str, BuildingBlueprint] = dict(BLUEPRINTS)
        # Global resource storage
        self.storage: Dict[str, int] = {"wood": 0, "stone": 0, "food": 0}
        self.storage_capacity = MAX_STORAGE

        # Place Town Hall at the starting location
        self.townhall_pos: Tuple[int, int] = self._find_start_pos()
        townhall = Building(self.blueprints["TownHall"], self.townhall_pos, progress=0)
        townhall.progress = townhall.blueprint.build_time
        townhall.passable = True
        self.buildings.append(townhall)

        # Place initial Storage building 5 tiles east of the Town Hall
        candidate = (self.townhall_pos[0] + 5, self.townhall_pos[1])
        self.storage_pos = self._find_nearest_passable(candidate)
        storage = Building(self.blueprints["Storage"], self.storage_pos, progress=0)
        storage.progress = storage.blueprint.build_time
        storage.passable = True
        self.buildings.append(storage)
        self.storage_positions: List[Tuple[int, int]] = [self.storage_pos]

        # Define basic zones around the town hall
        self.zones: Dict[ZoneType, Zone] = {}
        work_zone = Zone(
            ZoneType.WORK,
            self.townhall_pos[0] - 25,
            self.townhall_pos[1] - 25,
            50,
            50,
        )
        housing_zone = Zone(
            ZoneType.HOUSING,
            work_zone.x - 50,
            work_zone.y,
            50,
            50,
        )
        market_zone = Zone(
            ZoneType.MARKET,
            work_zone.x,
            work_zone.y + 50,
            50,
            50,
        )
        for z in (work_zone, housing_zone, market_zone):
            self.map.add_zone(z)
            self._clear_zone(z)
            self.zones[z.type] = z

        from collections import defaultdict

        self.tile_usage: Dict[Tuple[int, int], int] = defaultdict(int)

        self.renderer = Renderer()
        self.camera = Camera()
        # Start fully zoomed out and centred on the town hall
        self.camera.set_zoom_level(len(ZOOM_LEVELS) - 1)

        # Create a single villager at the Town Hall as a demo
        self.entities.append(Villager(id=1, position=self.townhall_pos))
        self.camera.center_on(
            self.townhall_pos[0], self.townhall_pos[1], self.map.width, self.map.height
        )

        self.running = False
        # Use a higher tick rate so keyboard input is responsive
        self.tick_rate = TICK_RATE
        self.tick_count = 0
        self.world = World(self.tick_rate)
        self.paused = False
        self.single_step = False
        self.show_help = False
        self.show_actions = False
        self.show_buildings = False
        self.show_fps = False
        self.current_fps = 0.0
        self.last_tick_ms = 0.0

        # Track overlay state so the renderer can clear when toggled.
        self._prev_show_help = False
        self._prev_show_actions = False
        self._prev_show_buildings = False

        # Next tick count when a full UI refresh should occur
        self._next_ui_refresh = UI_REFRESH_INTERVAL

    # --- Resource Helpers ---------------------------------------------
    def adjust_storage(self, resource: str, amount: int) -> None:
        """Add or remove resources from global storage."""
        current_total = sum(self.storage.values())
        if amount > 0:
            available = self.storage_capacity - current_total
            if available <= 0:
                return
            amount = min(amount, available)
            self.storage[resource] = self.storage.get(resource, 0) + amount
        else:
            self.storage[resource] = self.storage.get(resource, 0) + amount
        if self.storage[resource] < 0:
            self.storage[resource] = 0

    # --- Population Helpers -----------------------------------------
    def schedule_spawn(self, position: Tuple[int, int], delay: int = 10) -> None:
        """Schedule a villager to spawn after ``delay`` ticks."""
        self.pending_spawns.append([delay, position])

    def _process_spawns(self) -> None:
        for spawn in list(self.pending_spawns):
            spawn[0] -= 1
            if spawn[0] <= 0:
                self._spawn_villager(spawn[1])
                self.pending_spawns.remove(spawn)

    def _spawn_villager(self, position: Tuple[int, int]) -> None:
        villager = Villager(id=self.next_entity_id, position=position)
        self.next_entity_id += 1
        self.entities.append(villager)
        self._assign_home(villager)

    def _assign_home(self, villager: Villager) -> None:
        houses = [
            b for b in self.buildings if b.blueprint.name == "House" and b.complete
        ]
        for house in houses:
            if len(house.residents) < 2:
                house.residents.append(villager.id)
                villager.home = house.position
                break

    def _assign_homes(self) -> None:
        for vill in self.entities:
            if vill.home is None:
                self._assign_home(vill)

    # --- Usage Tracking ---------------------------------------------
    def record_tile_usage(self, pos: Tuple[int, int]) -> None:
        """Increment usage counter for ``pos``."""
        self.tile_usage[pos] += 1

    def nearest_storage(self, pos: Tuple[int, int]) -> Tuple[int, int]:
        """Return the closest storage location to ``pos``."""
        return min(
            self.storage_positions,
            key=lambda s: abs(s[0] - pos[0]) + abs(s[1] - pos[1]),
        )

    def _plan_roads(self) -> None:
        """Build roads on frequently used tiles every minute."""
        if self.tick_count % (self.tick_rate * 60) != 0:
            return
        road_bp = self.blueprints["Road"]
        if self.storage["stone"] < road_bp.stone:
            return
        # Select top 5 most used tiles
        candidates = sorted(
            self.tile_usage.items(), key=lambda kv: kv[1], reverse=True
        )[:5]
        for (x, y), _ in candidates:
            if self.storage["stone"] < road_bp.stone:
                break
            tile = self.map.get_tile(x, y)
            if not tile.passable:
                continue
            if any(b.position == (x, y) for b in self.buildings):
                continue
            building = Building(road_bp, (x, y))
            self.storage["stone"] -= road_bp.stone
            self.build_queue.append(building)
            self.buildings.append(building)
            self.jobs.append(Job("build", building))
        self.tile_usage.clear()

    def _produce_food(self) -> None:
        """Generate food from completed farms periodically."""
        if self.tick_count % (self.tick_rate * 5) != 0:
            return
        farms = [b for b in self.buildings if b.blueprint.name == "Farm" and b.complete]
        for _ in farms:
            self.adjust_storage("food", 1)

    def _find_start_pos(self) -> Tuple[int, int]:
        """Find the nearest passable tile to start the village on."""
        origin = (self.map.width // 2, self.map.height // 2)
        from collections import deque

        q = deque([origin])
        visited = {origin}
        searched = 0
        while q and searched < SEARCH_LIMIT:
            x, y = q.popleft()
            searched += 1
            if self.map.get_tile(x, y).passable:
                return (x, y)
            for dx, dy in [(1, 0), (-1, 0), (0, 1), (0, -1)]:
                nx, ny = x + dx, y + dy
                if (
                    0 <= nx < self.map.width
                    and 0 <= ny < self.map.height
                    and (nx, ny) not in visited
                ):
                    visited.add((nx, ny))
                    q.append((nx, ny))
        return origin

    def _find_nearest_passable(self, origin: Tuple[int, int]) -> Tuple[int, int]:
        """Return the closest passable tile to ``origin``."""
        from collections import deque

        q = deque([origin])
        visited = {origin}
        searched = 0
        while q and searched < SEARCH_LIMIT:
            x, y = q.popleft()
            searched += 1
            if self.map.get_tile(x, y).passable:
                return (x, y)
            for dx, dy in [(1, 0), (-1, 0), (0, 1), (0, -1)]:
                nx, ny = x + dx, y + dy
                if (
                    0 <= nx < self.map.width
                    and 0 <= ny < self.map.height
                    and (nx, ny) not in visited
                ):
                    visited.add((nx, ny))
                    q.append((nx, ny))
        return origin

    def _count_resource_nearby(
        self, origin: Tuple[int, int], resource: TileType, radius: int
    ) -> int:
        """Count resource tiles of type ``resource`` within ``radius``."""
        count = 0
        for dx in range(-radius, radius + 1):
            for dy in range(-radius, radius + 1):
                x, y = origin[0] + dx, origin[1] + dy
                if not (0 <= x < self.map.width and 0 <= y < self.map.height):
                    continue
                tile = self.map.get_tile(x, y)
                if tile.type is resource and tile.resource_amount > 0:
                    count += 1
        return count

    def _clear_zone(self, zone: Zone) -> None:
        """Remove trees and rocks inside ``zone`` and store the resources."""
        for x in range(zone.x, zone.x + zone.width):
            for y in range(zone.y, zone.y + zone.height):
                tile = self.map.get_tile(x, y)
                if tile.type is TileType.TREE:
                    gained = tile.extract(tile.resource_amount)
                    self.adjust_storage("wood", gained)
                elif tile.type is TileType.ROCK:
                    gained = tile.extract(tile.resource_amount)
                    self.adjust_storage("stone", gained)

    def _expand_zone(self, zone: Zone, dx: int = 10, dy: int = 0) -> None:
        """Expand ``zone`` and update the map."""
        zone.width += dx
        zone.height += dy
        self.map.add_zone(zone)

    def get_search_limit(self) -> int:
        """Return BFS search limit factoring in built Watchtowers."""
        bonus = sum(
            1 for b in self.buildings if b.blueprint.name == "Watchtower" and b.complete
        )
        return SEARCH_LIMIT + bonus * 5000

    # --- Building Helpers --------------------------------------------
    def is_area_free(
        self, origin: Tuple[int, int], blueprint: BuildingBlueprint
    ) -> bool:
        cells = [(origin[0] + dx, origin[1] + dy) for dx, dy in blueprint.footprint]
        for x, y in cells:
            if not (0 <= x < self.map.width and 0 <= y < self.map.height):
                return False
            if not self.map.get_tile(x, y).passable:
                return False
        for b in self.buildings:
            for cx, cy in getattr(
                b, "cells", lambda: [(b.position[0], b.position[1])]
            )():
                for x, y in cells:
                    if abs(cx - x) <= 2 and abs(cy - y) <= 2:
                        return False
        return True

    def find_build_site(
        self, blueprint: BuildingBlueprint, zone: Zone | None = None
    ) -> Optional[Tuple[int, int]]:
        if zone is not None:
            for y in range(zone.y, zone.y + zone.height):
                for x in range(zone.x, zone.x + zone.width):
                    if self.is_area_free((x, y), blueprint):
                        return (x, y)
            return None

        from collections import deque

        starts = [b.position for b in self.buildings] or [self.storage_pos]
        visited = set(starts)
        q = deque(starts)
        searched = 0
        while q and searched < SEARCH_LIMIT:
            p = q.popleft()
            searched += 1
            for dx, dy in [(1, 0), (-1, 0), (0, 1), (0, -1)]:
                cand = (p[0] + dx, p[1] + dy)
                if cand in visited:
                    continue
                visited.add(cand)
                if self.is_area_free(cand, blueprint):
                    return cand
                q.append(cand)
        return None

    def find_quarry_site(
        self, blueprint: BuildingBlueprint
    ) -> Optional[Tuple[int, int]]:
        """Find a quarry site near existing buildings prioritising stone density."""
        from collections import deque

        starts = [b.position for b in self.buildings] or [self.storage_pos]
        visited = set(starts)
        q = deque(starts)
        best: Tuple[int, int] | None = None
        best_score = -1
        search_limit = 500
        searched = 0
        while q and searched < search_limit:
            p = q.popleft()
            searched += 1
            if self.is_area_free(p, blueprint):
                score = self._count_resource_nearby(p, TileType.ROCK, radius=5)
                if score > best_score:
                    best = p
                    best_score = score
            for dx, dy in [(1, 0), (-1, 0), (0, 1), (0, -1)]:
                cand = (p[0] + dx, p[1] + dy)
                if cand in visited:
                    continue
                visited.add(cand)
                q.append(cand)
        return best if best_score > 0 else None

    def dispatch_job(self) -> Optional[Job]:
        if self.jobs:
            return self.jobs.pop(0)

        # Ensure we always have enough resources to build new storage
        storage_bp = self.blueprints["Storage"]
        if self.storage["wood"] < storage_bp.wood:
            return Job("gather", TileType.TREE)
        if self.storage["stone"] < storage_bp.stone:
            return Job("gather", TileType.ROCK)

        if self.storage["wood"] < self.wood_threshold:
            return Job("gather", TileType.TREE)

        if self.storage["stone"] < self.stone_threshold:
            return Job("gather", TileType.ROCK)

        # Default to gathering wood so villagers never stay idle
        return Job("gather", TileType.TREE)

    # --- Game Loop -----------------------------------------------------
    def run(self, show_fps: bool = False) -> None:
        """Run the main loop until quit."""
        self.running = True
        self.show_fps = show_fps
        term = self.renderer.term
        if self.renderer.use_curses:
            import curses

            curses.cbreak()
            curses.noecho()
            term.nodelay(True)
            try:
                last = time.perf_counter()
                while self.running:
                    start = time.perf_counter()
                    self.update()
                    self.render()
                    self.last_tick_ms = (time.perf_counter() - start) * 1000
                    self.current_fps = 1 / max(1e-6, time.perf_counter() - last)
                    last = time.perf_counter()
                    sleep = max(0, (1 / self.tick_rate) - (time.perf_counter() - start))
                    time.sleep(sleep)
            finally:
                term.nodelay(False)
                curses.nocbreak()
                curses.echo()
                curses.endwin()
        else:
            with term.cbreak(), term.hidden_cursor():
                last = time.perf_counter()
                while self.running:
                    start = time.perf_counter()
                    self.update()
                    self.render()
                    self.last_tick_ms = (time.perf_counter() - start) * 1000
                    self.current_fps = 1 / max(1e-6, time.perf_counter() - last)
                    last = time.perf_counter()
                    sleep = max(0, (1 / self.tick_rate) - (time.perf_counter() - start))
                    time.sleep(sleep)

    def update(self) -> None:
        """Process input and update world state."""
        term = self.renderer.term
        if self.renderer.use_curses:
            ch = term.getch()
            key = ch if ch != -1 else None
        else:
            key = term.inkey(timeout=0)

        if key:
            if self.renderer.use_curses:
                if key == ord("a"):
                    self.camera.move(-1, 0, self.map.width, self.map.height)
                elif key == ord("d"):
                    self.camera.move(1, 0, self.map.width, self.map.height)
                elif key == ord("w"):
                    self.camera.move(0, -1, self.map.width, self.map.height)
                elif key == ord("s"):
                    self.camera.move(0, 1, self.map.width, self.map.height)
                elif key == ord("+"):
                    self.camera.zoom_in()
                    self.camera.move(0, 0, self.map.width, self.map.height)
                elif key == ord("-"):
                    self.camera.zoom_out()
                    self.camera.move(0, 0, self.map.width, self.map.height)
                elif ord("1") <= key <= ord("9"):
                    self.camera.set_zoom_level(key - ord("1"))
                    self.camera.move(0, 0, self.map.width, self.map.height)
                elif key == ord(" "):
                    self.paused = not self.paused
                elif key == ord("."):
                    self.single_step = True
                elif key in (ord("h"), ord("H")):
                    self.show_help = not self.show_help
                elif key == ord("A"):
                    self.show_actions = not self.show_actions
                elif key in (ord("B"), ord("b")):
                    self.show_buildings = not self.show_buildings
                elif key in (ord("c"), ord("C")):
                    self.camera.center(self.map.width, self.map.height)
                elif key in (ord("q"), ord("Q")):
                    self.running = False
            else:
                if key == "a":
                    self.camera.move(-1, 0, self.map.width, self.map.height)
                elif key == "d":
                    self.camera.move(1, 0, self.map.width, self.map.height)
                elif key == "w":
                    self.camera.move(0, -1, self.map.width, self.map.height)
                elif key == "s":
                    self.camera.move(0, 1, self.map.width, self.map.height)
                elif key == "+":
                    self.camera.zoom_in()
                    self.camera.move(0, 0, self.map.width, self.map.height)
                elif key == "-":
                    self.camera.zoom_out()
                    self.camera.move(0, 0, self.map.width, self.map.height)
                elif key in "123456789":
                    self.camera.set_zoom_level(int(key) - 1)
                    self.camera.move(0, 0, self.map.width, self.map.height)
                elif key == " ":
                    self.paused = not self.paused
                elif key == ".":
                    self.single_step = True
                elif key.lower() == "h":
                    self.show_help = not self.show_help
                elif key == "A":
                    self.show_actions = not self.show_actions
                elif key.lower() == "b":
                    self.show_buildings = not self.show_buildings
                elif key.lower() == "c":
                    self.camera.center(self.map.width, self.map.height)
                elif key.lower() == "q":
                    self.running = False

        if not self.paused or self.single_step:
            for vill in self.entities:
                vill.update(self)
            self.world.tick()
            self.tick_count = self.world.tick_count
            self.single_step = False

        # Process pending villager spawns
        self._process_spawns()
        self._assign_homes()
        self._plan_roads()
        self._produce_food()

        # Prioritise building a Quarry when possible
        quarry_bp = self.blueprints["Quarry"]
        if (
            self.storage["wood"] >= quarry_bp.wood
            and self.storage["stone"] >= quarry_bp.stone
            and not any(b.blueprint.name == "Quarry" for b in self.build_queue)
            and not any(b.blueprint.name == "Quarry" for b in self.buildings)
        ):
            pos = self.find_quarry_site(quarry_bp)
            if pos:
                self.storage["wood"] -= quarry_bp.wood
                self.storage["stone"] -= quarry_bp.stone
                building = Building(quarry_bp, pos)
                self.build_queue.append(building)
                self.buildings.append(building)
                self.jobs.append(Job("build", building))

        # Build additional storage when nearing capacity
        storage_bp = self.blueprints["Storage"]
        total = sum(self.storage.values())
        if (
            total >= self.storage_capacity - 20
            and self.storage["wood"] >= storage_bp.wood
            and self.storage["stone"] >= storage_bp.stone
            and not any(b.blueprint.name == "Storage" for b in self.build_queue)
        ):
            zone = self.zones.get(ZoneType.WORK)
            pos = self.find_build_site(storage_bp, zone)
            if pos is None and zone is not None:
                self._expand_zone(zone)
                pos = self.find_build_site(storage_bp, zone)
            if pos:
                self.storage["wood"] -= storage_bp.wood
                self.storage["stone"] -= storage_bp.stone
                building = Building(storage_bp, pos, progress=0)
                building.progress = storage_bp.build_time
                building.passable = True
                self.buildings.append(building)
                self.storage_capacity += MAX_STORAGE
                self.storage_pos = pos
                self.storage_positions.append(pos)

        # Auto-enqueue Lumberyards when resources allow and none are pending
        lumber_bp = self.blueprints["Lumberyard"]
        if (
            self.storage["wood"] >= lumber_bp.wood
            and self.storage["stone"] >= lumber_bp.stone
            and not any(b.blueprint.name == "Lumberyard" for b in self.build_queue)
            and not any(b.blueprint.name == "Lumberyard" for b in self.buildings)
        ):
            zone = self.zones.get(ZoneType.WORK)
            pos = self.find_build_site(lumber_bp, zone)
            if pos is None and zone is not None:
                self._expand_zone(zone)
                pos = self.find_build_site(lumber_bp, zone)
            if pos:
                self.storage["wood"] -= lumber_bp.wood
                self.storage["stone"] -= lumber_bp.stone
                building = Building(lumber_bp, pos)
                self.build_queue.append(building)
                self.buildings.append(building)
                self.jobs.append(Job("build", building))

        # Build a Blacksmith when resources allow and none exist
        black_bp = self.blueprints.get("Blacksmith")
        if black_bp and (
            self.storage["wood"] >= black_bp.wood
            and self.storage["stone"] >= black_bp.stone
            and not any(b.blueprint.name == "Blacksmith" for b in self.build_queue)
            and not any(b.blueprint.name == "Blacksmith" for b in self.buildings)
        ):
            zone = self.zones.get(ZoneType.WORK)
            pos = self.find_build_site(black_bp, zone)
            if pos is None and zone is not None:
                self._expand_zone(zone)
                pos = self.find_build_site(black_bp, zone)
            if pos:
                self.storage["wood"] -= black_bp.wood
                self.storage["stone"] -= black_bp.stone
                building = Building(black_bp, pos)
                self.build_queue.append(building)
                self.buildings.append(building)
                self.jobs.append(Job("build", building))

        # House expansion and population growth
        house_bp = self.blueprints["House"]
        houses = len([b for b in self.buildings if b.blueprint.name == "House"])
        if (
            self.storage["wood"] >= house_bp.wood
            and self.storage["stone"] >= house_bp.stone
            and self.storage["wood"] > self.house_threshold
            and len(self.entities) >= houses * 2
        ):
            zone = self.zones.get(ZoneType.HOUSING)
            pos = self.find_build_site(house_bp, zone)
            if pos is None and zone is not None:
                self._expand_zone(zone)
                pos = self.find_build_site(house_bp, zone)
            if pos:
                self.storage["wood"] -= house_bp.wood
                self.storage["stone"] -= house_bp.stone
                building = Building(house_bp, pos)
                self.build_queue.append(building)
                self.buildings.append(building)
                self.jobs.append(Job("build", building))

    def render(self) -> None:
        """Draw the current game state."""
        detailed = self.camera.zoom_index >= 1

        if self.tick_count >= self._next_ui_refresh:
            # Force a full redraw periodically to prevent UI artifacts
            self.renderer.clear()
            self.renderer._last_glyphs = None
            self.renderer._last_colors = None
            self._next_ui_refresh = self.tick_count + UI_REFRESH_INTERVAL

        if (
            self.show_help != self._prev_show_help
            or self.show_actions != self._prev_show_actions
            or self.show_buildings != self._prev_show_buildings
        ):
            # Clear screen when overlay visibility toggles so leftover text
            # doesn't remain. Reset renderer diff tracking.
            self.renderer.clear()
            self.renderer._last_glyphs = None
            self._prev_show_help = self.show_help
            self._prev_show_actions = self.show_actions
            self._prev_show_buildings = self.show_buildings
        self.renderer.render_game(
            self.map,
            self.camera,
            self.entities,
            self.buildings,
            detailed=detailed,
            is_night=self.world.is_night,
        )
        status = (
            f"Tick:{self.tick_count} "
            f"Cam:{self.camera.x},{self.camera.y} "
            f"Zoom:{self.camera.zoom} "
            f"Wood:{self.storage['wood']} "
            f"Stone:{self.storage['stone']} "
            f"Food:{self.storage['food']} "
            f"Cap:{self.storage_capacity} "
            f"Pop:{len(self.entities)}"
        )
        if self.show_fps:
            status += f" FPS:{self.current_fps:.1f} ({self.last_tick_ms:.1f}ms)"
        self.renderer.render_status(status)
        overlay_start = STATUS_PANEL_Y + 1
        if self.show_help:
            lines = [
                "Controls:",
                "WASD - move camera",
                "+/- - zoom",
                "space - pause",
                ". - step",
                "c - centre",
                "h - toggle help",
                "b - toggle buildings",
                "q - quit",
                "1-9 - set zoom",
                "A - toggle thoughts",
            ]
            self.renderer.render_help(lines, start_y=overlay_start)
            overlay_start += len(lines)

        if self.show_buildings:
            counts: Dict[str, int] = defaultdict(int)
            for b in self.buildings:
                counts[b.blueprint.name] += 1
            build_lines = [f"{name}: {cnt}" for name, cnt in counts.items()]
            self.renderer.render_overlay(build_lines, start_y=overlay_start)
            overlay_start += len(build_lines)

            progress_lines = []
            for b in self.build_queue:
                if b.blueprint.build_time > 0:
                    pct = int(100 * b.progress / b.blueprint.build_time)
                    progress_lines.append(f"{b.blueprint.name} {pct}%")
            if progress_lines:
                self.renderer.render_overlay(progress_lines, start_y=overlay_start)
                overlay_start += len(progress_lines)

        if self.show_actions:
            lines = [f"Villager {v.id}: {v.thought(self)}" for v in self.entities]
            self.renderer.render_overlay(lines, start_y=overlay_start)<|MERGE_RESOLUTION|>--- conflicted
+++ resolved
@@ -14,12 +14,9 @@
     MAX_STORAGE,
     SEARCH_LIMIT,
     STATUS_PANEL_Y,
-<<<<<<< HEAD
     Personality,
     Mood,
     ZoneType,
-=======
->>>>>>> 150f764a
 )
 
 from .pathfinding import (
@@ -28,12 +25,8 @@
     find_path_to_building_adjacent,
 )
 
-<<<<<<< HEAD
+from .building import BuildingBlueprint, Building
 from .map import GameMap, Zone
-=======
-from .building import BuildingBlueprint, Building
-from .map import GameMap
->>>>>>> 150f764a
 from .renderer import Renderer
 from .camera import Camera
 from .villager import Villager
