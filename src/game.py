--- conflicted
+++ resolved
@@ -564,7 +564,7 @@
         # Process pending villager spawns
         self._process_spawns()
 
-<<<<<<< HEAD
+
         # Prioritise building a Quarry when possible
         quarry_bp = self.blueprints["Quarry"]
         if (
@@ -581,7 +581,7 @@
                 self.build_queue.append(building)
                 self.buildings.append(building)
                 self.jobs.append(Job("build", building))
-=======
+
         # Build additional storage when nearing capacity
         storage_bp = self.blueprints["Storage"]
         total = sum(self.storage.values())
@@ -601,7 +601,6 @@
                 self.buildings.append(building)
                 self.storage_capacity += MAX_STORAGE
                 self.storage_pos = pos
->>>>>>> ce6fde41
 
         # Auto-enqueue Lumberyards when resources allow and none are pending
         lumber_bp = self.blueprints["Lumberyard"]
